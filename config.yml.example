frigate_server_ip: YOUR_FRIGATE_IP
frigate_server_port: 5000
mqtt_broker: YOUR_MQTT_BROKER_IP
mqtt_port: 1883
<<<<<<< HEAD
result_language: english
=======
mqtt_username: YOUR_MQTT_USER # optional
mqtt_password: YOUR_MQTT_PASSWORD # optional
>>>>>>> 5f40b9a7
# prompt: >
#   If necessary, uncomment this and use your prompt here
#   The default prompt can be found in mqtt_client.py<|MERGE_RESOLUTION|>--- conflicted
+++ resolved
@@ -2,12 +2,9 @@
 frigate_server_port: 5000
 mqtt_broker: YOUR_MQTT_BROKER_IP
 mqtt_port: 1883
-<<<<<<< HEAD
 result_language: english
-=======
 mqtt_username: YOUR_MQTT_USER # optional
 mqtt_password: YOUR_MQTT_PASSWORD # optional
->>>>>>> 5f40b9a7
 # prompt: >
 #   If necessary, uncomment this and use your prompt here
 #   The default prompt can be found in mqtt_client.py